// Package rpm implements nfpm.Packager providing .rpm bindings using
// google/rpmpack.
package rpm

import (
	"io"
	"io/ioutil"
	"os"
<<<<<<< HEAD
	"path/filepath"
=======
>>>>>>> 2dea0ced
	"strings"
	"time"

	"github.com/google/rpmpack"
	"github.com/pkg/errors"

	"github.com/goreleaser/nfpm"
	"github.com/goreleaser/nfpm/glob"
)

// nolint: gochecknoinits
func init() {
	nfpm.Register("rpm", Default)
}

// Default RPM packager
// nolint: gochecknoglobals
var Default = &RPM{}

// RPM is a RPM packager implementation
type RPM struct{}

// nolint: gochecknoglobals
var archToRPM = map[string]string{
	"amd64": "x86_64",
	"386":   "i386",
	"arm64": "aarch64",
}

func ensureValidArch(info *nfpm.Info) *nfpm.Info {
	arch, ok := archToRPM[info.Arch]
	if ok {
		info.Arch = arch
	}
	return info
}

// Package writes a new RPM package to the given writer using the given info
func (*RPM) Package(info *nfpm.Info, w io.Writer) error {
	var (
		err  error
		meta *rpmpack.RPMMetaData
		rpm  *rpmpack.RPM
	)
	info = ensureValidArch(info)
	if err = nfpm.Validate(info); err != nil {
		return err
	}

	if meta, err = buildRPMMeta(info); err != nil {
		return err
	}
	if rpm, err = rpmpack.NewRPM(*meta); err != nil {
		return err
	}

	addEmptyDirsRPM(info, rpm)
	if err = createFilesInsideRPM(info, rpm); err != nil {
		return err
	}

	if err = addScriptFiles(info, rpm); err != nil {
		return err
	}

	if err = addSystemdUnit(info, rpm); err != nil {
		return err
	}

	if err = addUser(info, rpm); err != nil {
		return err
	}

	if err = rpm.Write(w); err != nil {
		return err
	}

	return nil
}

func buildRPMMeta(info *nfpm.Info) (*rpmpack.RPMMetaData, error) {
	var (
		err error
		provides,
		depends,
		replaces,
		suggests,
		conflicts rpmpack.Relations
	)
	if provides, err = toRelation(info.Provides); err != nil {
		return nil, err
	}
	if depends, err = toRelation(info.Depends); err != nil {
		return nil, err
	}
	if replaces, err = toRelation(info.Replaces); err != nil {
		return nil, err
	}
	if suggests, err = toRelation(info.Suggests); err != nil {
		return nil, err
	}
	if conflicts, err = toRelation(info.Conflicts); err != nil {
		return nil, err
	}

	return &rpmpack.RPMMetaData{
		Name:        info.Name,
		Summary:     strings.Split(info.Description, "\n")[0],
		Description: info.Description,
		Version:     info.Version,
		Release:     defaultTo(info.Release, "1"),
		Arch:        info.Arch,
		OS:          info.Platform,
		Licence:     info.License,
		URL:         info.Homepage,
		Vendor:      info.Vendor,
		Packager:    info.Maintainer,
		Group:       defaultTo(info.RPM.Group, "Development/Tools"),
		Provides:    provides,
		Requires:    depends,
		Obsoletes:   replaces,
		Suggests:    suggests,
		Conflicts:   conflicts,
		Compressor:  info.RPM.Compression,
	}, nil
}

func defaultTo(in, def string) string {
	if in == "" {
		return def
	}
	return in
}

func toRelation(items []string) (rpmpack.Relations, error) {
	relations := make(rpmpack.Relations, 0)
	for idx := range items {
		if err := relations.Set(items[idx]); err != nil {
			return nil, err
		}
	}

	return relations, nil
}

func addScriptFiles(info *nfpm.Info, rpm *rpmpack.RPM) error {
	if info.Scripts.PreInstall != "" {
		data, err := ioutil.ReadFile(info.Scripts.PreInstall)
		if err != nil {
			return err
		}
		rpm.AddPrein(string(data))
	}

	if info.Scripts.PreRemove != "" {
		data, err := ioutil.ReadFile(info.Scripts.PreRemove)
		if err != nil {
			return err
		}
		rpm.AddPreun(string(data))
	}

	if info.Scripts.PostInstall != "" {
		data, err := ioutil.ReadFile(info.Scripts.PostInstall)
		if err != nil {
			return err
		}
		rpm.AddPostin(string(data))
	}

	if info.Scripts.PostRemove != "" {
		data, err := ioutil.ReadFile(info.Scripts.PostRemove)
		if err != nil {
			return err
		}
		rpm.AddPostun(string(data))
	}

	return nil
}

func addSystemdUnit(info *nfpm.Info, rpm *rpmpack.RPM) error {
	if info.SystemdUnit != "" {
		unit := filepath.Base(info.SystemdUnit)
		dst := filepath.Join("/lib/systemd/system/", unit)
		err := copyToRPM(rpm, info.SystemdUnit, dst, false, "root")
		if err != nil {
			return err
		}
		rpm.AddPostin(strings.ReplaceAll(scriptSystemdPostinst, "%{package_unit}", unit))
		rpm.AddPreun(strings.ReplaceAll(scriptSystemdPreun, "%{package_unit}", unit))
		rpm.AddPostun(strings.ReplaceAll(scriptSystemdPostun, "%{package_unit}", unit))
		// TODO: it would be much better to use `Requires(pre):`, etc...,
		// but the option is missing from rpmpack public api
		info.Depends = append(info.Depends, "systemd")
	}

	return nil
}

func addUser(info *nfpm.Info, rpm *rpmpack.RPM) error {
	if info.User != "" {
		rpm.AddPrein(strings.ReplaceAll(scriptCreateUser, "%{package_user}", info.User))
	}

	return nil
}

func addEmptyDirsRPM(info *nfpm.Info, rpm *rpmpack.RPM) {
	for _, dir := range info.EmptyFolders {
		rpm.AddFile(
			rpmpack.RPMFile{
				Name:  dir,
				Mode:  uint(040755),
				MTime: uint32(time.Now().Unix()),
				Owner: info.User,
				Group: info.User,
			},
		)
	}
}

func createFilesInsideRPM(info *nfpm.Info, rpm *rpmpack.RPM) error {
	copyFunc := func(files map[string]string, config bool) error {
		for srcglob, dstraw := range files {
			dstroot, user, _ := getFilesAttr(dstraw)
			if user == "" {
				user = info.User
			}
			globbed, err := glob.Glob(srcglob, dstroot)
			if err != nil {
				return err
			}
			for src, dst := range globbed {
				err := copyToRPM(rpm, src, dst, config, user)
				if err != nil {
					return err
				}
			}
		}

		return nil
	}
	err := copyFunc(info.Files, false)
	if err != nil {
		return err
	}
	err = copyFunc(info.ConfigFiles, true)
	if err != nil {
		return err
	}
	return nil
}

func copyToRPM(rpm *rpmpack.RPM, src, dst string, config bool, user string) error {
	file, err := os.OpenFile(src, os.O_RDONLY, 0600) //nolint:gosec
	if err != nil {
		return errors.Wrap(err, "could not add file to the archive")
	}
	// don't care if it errs while closing...
	defer file.Close() // nolint: errcheck
	info, err := file.Stat()
	if err != nil {
		return err
	}
	if info.IsDir() {
		// TODO: this should probably return an error
		return nil
	}
	data, err := ioutil.ReadAll(file)
	if err != nil {
		return err
	}

	rpmFile := rpmpack.RPMFile{
		Name:  dst,
		Body:  data,
		Mode:  uint(info.Mode()),
		MTime: uint32(info.ModTime().Unix()),
		Owner: user,
		Group: user,
	}

	if config {
		rpmFile.Type = rpmpack.ConfigFile
	}

	rpm.AddFile(rpmFile)

	return nil
}

func getFilesAttr(raw string) (name, user, mode string) {
	parts := strings.Split(raw, ":")
	name, user, mode = raw, "", ""
	if len(parts) > 0 {
		name = parts[0]
	}
	if len(parts) > 1 {
		user = parts[1]
	}
	if len(parts) > 2 {
		mode = parts[2]
	}

	return name, user, mode
}<|MERGE_RESOLUTION|>--- conflicted
+++ resolved
@@ -6,10 +6,7 @@
 	"io"
 	"io/ioutil"
 	"os"
-<<<<<<< HEAD
 	"path/filepath"
-=======
->>>>>>> 2dea0ced
 	"strings"
 	"time"
 
