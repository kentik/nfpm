// Package deb implements nfpm.Packager providing .deb bindings.
package deb

import (
	"archive/tar"
	"bytes"
	"compress/gzip"
	"crypto/md5" // nolint:gas
	"fmt"
	"io"
	"io/ioutil"
	"os"
	"path/filepath"
	"strings"
	"text/template"
	"time"

	"github.com/blakesmith/ar"
	"github.com/pkg/errors"

	"github.com/goreleaser/nfpm"
)

// nolint: gochecknoinits
func init() {
	nfpm.Register("deb", Default)
}

// nolint: gochecknoglobals
var archToDebian = map[string]string{
	"386":     "i386",
	"arm":     "armhf",
	"arm5":    "armel",
	"arm6":    "armhf",
	"arm7":    "armhf",
	"mipsle":  "mipsel",
	"ppc64le": "ppc64el",
}

// Default deb packager
// nolint: gochecknoglobals
var Default = &Deb{}

// Deb is a deb packager implementation.
type Deb struct{}

// Package writes a new deb package to the given writer using the given info.
func (*Deb) Package(info *nfpm.Info, deb io.Writer) (err error) {
	arch, ok := archToDebian[info.Arch]
	if ok {
		info.Arch = arch
	}

	if info.SystemdUnit != "" {
		unit := filepath.Base(info.SystemdUnit)
		dst := filepath.Join("/lib/systemd/system/", unit)
		info.Files[info.SystemdUnit] = fmt.Sprintf("%s:root", dst)
		info.Depends = append(info.Depends, "systemd")
	}

	dataTarGz, md5sums, instSize, err := createDataTarGz(info)
	if err != nil {
		return err
	}
	controlTarGz, err := createControl(instSize, md5sums, info)
	if err != nil {
		return err
	}
	var w = ar.NewWriter(deb)
	if err := w.WriteGlobalHeader(); err != nil {
		return errors.Wrap(err, "cannot write ar header to deb file")
	}
	if err := addArFile(w, "debian-binary", []byte("2.0\n")); err != nil {
		return errors.Wrap(err, "cannot pack debian-binary")
	}
	if err := addArFile(w, "control.tar.gz", controlTarGz); err != nil {
		return errors.Wrap(err, "cannot add control.tar.gz to deb")
	}
	if err := addArFile(w, "data.tar.gz", dataTarGz); err != nil {
		return errors.Wrap(err, "cannot add data.tar.gz to deb")
	}
	return nil
}

func addArFile(w *ar.Writer, name string, body []byte) error {
	var header = ar.Header{
		Name:    filepath.ToSlash(name),
		Size:    int64(len(body)),
		Mode:    0644,
		ModTime: time.Now(),
	}
	if err := w.WriteHeader(&header); err != nil {
		return errors.Wrap(err, "cannot write file header")
	}
	_, err := w.Write(body)
	return err
}

func createDataTarGz(info *nfpm.Info) (dataTarGz, md5sums []byte, instSize int64, err error) {
	var buf bytes.Buffer
	var compress = gzip.NewWriter(&buf)
	var out = tar.NewWriter(compress)

	// the writers are properly closed later, this is just in case that we have
	// an error in another part of the code.
	defer out.Close()      // nolint: errcheck
	defer compress.Close() // nolint: errcheck

	var created = map[string]bool{}
	if err = createEmptyFoldersInsideTarGz(info, out, created); err != nil {
		return nil, nil, 0, err
	}

	md5buf, instSize, err := createFilesInsideTarGz(info, out, created)
	if err != nil {
		return nil, nil, 0, err
	}

	if err := out.Close(); err != nil {
		return nil, nil, 0, errors.Wrap(err, "closing data.tar.gz")
	}
	if err := compress.Close(); err != nil {
		return nil, nil, 0, errors.Wrap(err, "closing data.tar.gz")
	}

	return buf.Bytes(), md5buf.Bytes(), instSize, nil
}

func createFilesInsideTarGz(info *nfpm.Info, out *tar.Writer, created map[string]bool) (bytes.Buffer, int64, error) {
	var md5buf bytes.Buffer
	var instSize int64
<<<<<<< HEAD

	files, err := info.FilesToCopy()
	if err != nil {
		return md5buf, 0, err
	}
	for _, file := range files {
		if err := createTree(out, file.Destination, created); err != nil {
			return md5buf, 0, err
=======
	for _, files := range []map[string]string{
		info.Files,
		info.ConfigFiles,
	} {
		for srcglob, dstraw := range files {
			dstroot, user, _ := getFilesAttr(dstraw)
			if user == "" {
				user = info.User
			}
			globbed, err := glob.Glob(srcglob, dstroot)
			if err != nil {
				return md5buf, 0, err
			}
			for src, dst := range globbed {
				// when used as a lib, target may not be set.
				// in that case, src will always have the empty sufix, and all
				// files will be ignored.
				if info.Target != "" && strings.HasSuffix(src, info.Target) {
					fmt.Printf("skipping %s because it has the suffix %s", src, info.Target)
					continue
				}
				if err := createTree(out, dst, created, ""); err != nil {
					return md5buf, 0, err
				}
				size, err := copyToTarAndDigest(out, &md5buf, src, dst, user)
				if err != nil {
					return md5buf, 0, err
				}
				instSize += size
			}
>>>>>>> 4a2015ef
		}
		size, err := copyToTarAndDigest(out, &md5buf, file.Source, file.Destination)
		if err != nil {
			return md5buf, 0, err
		}
		instSize += size
	}
	return md5buf, instSize, nil
}

func createEmptyFoldersInsideTarGz(info *nfpm.Info, out *tar.Writer, created map[string]bool) error {
	for _, folder := range info.EmptyFolders {
		// this .nope is actually not created, because createTree ignore the
		// last part of the path, assuming it is a file.
		// TODO: should probably refactor this
		if err := createTree(out, filepath.Join(folder, ".nope"), created, info.User); err != nil {
			return err
		}
	}
	return nil
}

func copyToTarAndDigest(tarw *tar.Writer, md5w io.Writer, src, dst, user string) (int64, error) {
	file, err := os.OpenFile(src, os.O_RDONLY, 0600) //nolint:gosec
	if err != nil {
		return 0, errors.Wrap(err, "could not add file to the archive")
	}
	// don't care if it errs while closing...
	defer file.Close() // nolint: errcheck,gosec
	info, err := file.Stat()
	if err != nil {
		return 0, err
	}
	if info.IsDir() {
		// TODO: this should probably return an error
		return 0, nil
	}
	var header = tar.Header{
		Name:    filepath.ToSlash(dst[1:]),
		Size:    info.Size(),
		Mode:    int64(info.Mode()),
		ModTime: time.Now(),
		Format:  tar.FormatGNU,
		Uname:   user,
		Gname:   user,
	}
	if err := tarw.WriteHeader(&header); err != nil {
		return 0, errors.Wrapf(err, "cannot write header of %s to data.tar.gz", src)
	}
	var digest = md5.New() // nolint:gas
	if _, err := io.Copy(tarw, io.TeeReader(file, digest)); err != nil {
		return 0, errors.Wrap(err, "failed to copy")
	}
	if _, err := fmt.Fprintf(md5w, "%x  %s\n", digest.Sum(nil), header.Name); err != nil {
		return 0, errors.Wrap(err, "failed to write md5")
	}
	return info.Size(), nil
}

func createControl(instSize int64, md5sums []byte, info *nfpm.Info) (controlTarGz []byte, err error) {
	var buf bytes.Buffer
	var compress = gzip.NewWriter(&buf)
	var out = tar.NewWriter(compress)
	// the writers are properly closed later, this is just in case that we have
	// an error in another part of the code.
	defer out.Close()      // nolint: errcheck
	defer compress.Close() // nolint: errcheck

	var body bytes.Buffer
	if err := writeControl(&body, controlData{
		Info:          info,
		InstalledSize: instSize / 1024,
	}); err != nil {
		return nil, err
	}

	for name, content := range map[string][]byte{
		"control":   body.Bytes(),
		"md5sums":   md5sums,
		"conffiles": conffiles(info),
	} {
		if err := newFileInsideTarGz(out, name, content); err != nil {
			return nil, err
		}
	}
	if err := addControlScripts(out, info); err != nil {
		return nil, errors.Wrap(err, "adding contro scripts")
	}

	if err := out.Close(); err != nil {
		return nil, errors.Wrap(err, "closing control.tar.gz")
	}
	if err := compress.Close(); err != nil {
		return nil, errors.Wrap(err, "closing control.tar.gz")
	}
	return buf.Bytes(), nil
}

func addControlScripts(out *tar.Writer, info *nfpm.Info) error {
	scripts := make(map[string]*bytes.Buffer)
	for _, dest := range []string{"preinst", "postinst", "prerm", "postrm", "rules"} {
		scripts[dest] = new(bytes.Buffer)
	}
	if info.SystemdUnit != "" {
		unit := filepath.Base(info.SystemdUnit)
		if err := addScriptFromString(scripts["postinst"], "#!/bin/sh\n\nset -e\n\n"); err != nil {
			return err
		}
		if err := addScriptFromString(scripts["prerm"], "#!/bin/sh\n\nset -e\n\n"); err != nil {
			return err
		}
		if err := addScriptFromString(scripts["postrm"], "#!/bin/sh\n\nset -e\n\n"); err != nil {
			return err
		}
		if err := addScriptFromString(scripts["postinst"], strings.ReplaceAll(scriptSystemdPostinst, "#UNITFILE#", unit)); err != nil {
			return err
		}
		if err := addScriptFromString(scripts["prerm"], strings.ReplaceAll(scriptSystemdPrerm, "#UNITFILE#", unit)); err != nil {
			return err
		}
		if err := addScriptFromString(scripts["postrm"], strings.ReplaceAll(scriptSystemdPostrm, "#UNITFILE#", unit)); err != nil {
			return err
		}
	}
	if info.User != "" {
		if err := addScriptFromString(scripts["preinst"], "#!/bin/sh\n\nset -e\n\n"); err != nil {
			return err
		}
		if err := addScriptFromString(scripts["preinst"], strings.ReplaceAll(scriptCreateUser, "%{package_user}", info.User)); err != nil {
			return err
		}
	}
	for script, dest := range map[string]string{
		info.Scripts.PreInstall:             "preinst",
		info.Scripts.PostInstall:            "postinst",
		info.Scripts.PreRemove:              "prerm",
		info.Scripts.PostRemove:             "postrm",
		info.Overridables.Deb.Scripts.Rules: "rules",
	} {
		if script != "" {
			if err := addScriptFromFile(scripts[dest], script); err != nil {
				return err
			}
		}
	}
	for dest, script := range scripts {
		if script.Len() > 0 {
			if err := newScriptInsideTarGz(out, script.Bytes(), dest); err != nil {
				return err
			}
		}
	}

	return nil
}

func newItemInsideTarGz(out *tar.Writer, content []byte, header *tar.Header) error {
	if err := out.WriteHeader(header); err != nil {
		return errors.Wrapf(err, "cannot write header of %s file to control.tar.gz", header.Name)
	}
	if _, err := out.Write(content); err != nil {
		return errors.Wrapf(err, "cannot write %s file to control.tar.gz", header.Name)
	}
	return nil
}

func newFileInsideTarGz(out *tar.Writer, name string, content []byte) error {
	return newItemInsideTarGz(out, content, &tar.Header{
		Name:     filepath.ToSlash(name),
		Size:     int64(len(content)),
		Mode:     0644,
		ModTime:  time.Now(),
		Typeflag: tar.TypeReg,
		Format:   tar.FormatGNU,
	})
}

func addScriptFromString(dest *bytes.Buffer, script string) error { //nolint:interfacer
	_, err := dest.WriteString(script)
	if err != nil {
		return err
	}

	_, err = dest.WriteString("\n")
	if err != nil {
		return err
	}

	return nil
}

func addScriptFromFile(dest *bytes.Buffer, path string) error { //nolint:interfacer
	file, err := os.Open(path) //nolint:gosec
	if err != nil {
		return err
	}
	content, err := ioutil.ReadAll(file)
	if err != nil {
		return err
	}

	// _, err = dest.WriteString(fmt.Sprintf("\n# start from: %s\n", path))
	// if err != nil {
	// 	return err
	// }

	_, err = dest.Write(content)
	if err != nil {
		return err
	}

	// _, err = dest.WriteString(fmt.Sprintf("\n# end from: %s\n", path))
	// if err != nil {
	// 	return err
	// }

	return nil
}

func newScriptInsideTarGz(out *tar.Writer, content []byte, dest string) error {
	return newItemInsideTarGz(out, content, &tar.Header{
		Name:     filepath.ToSlash(dest),
		Size:     int64(len(content)),
		Mode:     0755,
		ModTime:  time.Now(),
		Typeflag: tar.TypeReg,
		Format:   tar.FormatGNU,
	})
}

// this is needed because the data.tar.gz file should have the empty folders
// as well, so we walk through the dst and create all subfolders.
func createTree(tarw *tar.Writer, dst string, created map[string]bool, user string) error {
	for _, path := range pathsToCreate(dst) {
		if created[path] {
			// skipping dir that was previously created inside the archive
			// (eg: usr/)
			continue
		}
		if err := tarw.WriteHeader(&tar.Header{
			Name:     filepath.ToSlash(path + "/"),
			Mode:     0755,
			Typeflag: tar.TypeDir,
			Format:   tar.FormatGNU,
			ModTime:  time.Now(),
			Uname:    user,
			Gname:    user,
		}); err != nil {
			return errors.Wrap(err, "failed to create folder")
		}
		created[path] = true
	}
	return nil
}

func pathsToCreate(dst string) []string {
	var paths = []string{}
	var base = dst[1:]
	for {
		base = filepath.Dir(base)
		if base == "." {
			break
		}
		paths = append(paths, base)
	}
	// we don't really need to create those things in order apparently, but,
	// it looks really weird if we don't.
	var result = []string{}
	for i := len(paths) - 1; i >= 0; i-- {
		result = append(result, paths[i])
	}
	return result
}

func conffiles(info *nfpm.Info) []byte {
	// nolint: prealloc
	var confs []string
	for _, dst := range info.ConfigFiles {
		confs = append(confs, dst)
	}
	return []byte(strings.Join(confs, "\n") + "\n")
}

const controlTemplate = `
{{- /* Mandatory fields */ -}}
Package: {{.Info.Name}}
Version: {{ if .Info.Epoch}}{{ .Info.Epoch }}:{{ end }}{{.Info.Version}}
         {{- if .Info.Release}}-{{ .Info.Release }}{{- end }}
         {{- if .Info.Prerelease}}~{{ .Info.Prerelease }}{{- end }}
         {{- if .Info.Deb.VersionMetadata}}+{{ .Info.Deb.VersionMetadata }}{{- end }}
Section: {{.Info.Section}}
Priority: {{.Info.Priority}}
Architecture: {{.Info.Arch}}
{{- /* Optional fields */ -}}
{{- if .Info.Maintainer}}
Maintainer: {{.Info.Maintainer}}
{{- end }}
{{- if .Info.Vendor}}
Vendor: {{.Info.Vendor}}
{{- end }}
Installed-Size: {{.InstalledSize}}
{{- with .Info.Replaces}}
Replaces: {{join .}}
{{- end }}
{{- with .Info.Provides}}
Provides: {{join .}}
{{- end }}
{{- with .Info.Depends}}
Depends: {{join .}}
{{- end }}
{{- with .Info.Recommends}}
Recommends: {{join .}}
{{- end }}
{{- with .Info.Suggests}}
Suggests: {{join .}}
{{- end }}
{{- with .Info.Conflicts}}
Conflicts: {{join .}}
{{- end }}
{{- if .Info.Homepage}}
Homepage: {{.Info.Homepage}}
{{- end }}
{{- /* Mandatory fields */}}
Description: {{multiline .Info.Description}}
`

type controlData struct {
	Info          *nfpm.Info
	InstalledSize int64
}

func writeControl(w io.Writer, data controlData) error {
	var tmpl = template.New("control")
	tmpl.Funcs(template.FuncMap{
		"join": func(strs []string) string {
			return strings.Trim(strings.Join(strs, ", "), " ")
		},
		"multiline": func(strs string) string {
			ret := strings.ReplaceAll(strs, "\n", "\n  ")
			return strings.Trim(ret, " \n")
		},
	})
	return template.Must(tmpl.Parse(controlTemplate)).Execute(w, data)
}

func getFilesAttr(raw string) (name, user, mode string) {
	parts := strings.Split(raw, ":")
	name, user, mode = raw, "", ""
	if len(parts) > 0 {
		name = parts[0]
	}
	if len(parts) > 1 {
		user = parts[1]
	}
	if len(parts) > 2 {
		mode = parts[2]
	}

	return name, user, mode
}<|MERGE_RESOLUTION|>--- conflicted
+++ resolved
@@ -19,6 +19,7 @@
 	"github.com/pkg/errors"
 
 	"github.com/goreleaser/nfpm"
+	"github.com/goreleaser/nfpm/glob"
 )
 
 // nolint: gochecknoinits
@@ -129,16 +130,6 @@
 func createFilesInsideTarGz(info *nfpm.Info, out *tar.Writer, created map[string]bool) (bytes.Buffer, int64, error) {
 	var md5buf bytes.Buffer
 	var instSize int64
-<<<<<<< HEAD
-
-	files, err := info.FilesToCopy()
-	if err != nil {
-		return md5buf, 0, err
-	}
-	for _, file := range files {
-		if err := createTree(out, file.Destination, created); err != nil {
-			return md5buf, 0, err
-=======
 	for _, files := range []map[string]string{
 		info.Files,
 		info.ConfigFiles,
@@ -169,13 +160,7 @@
 				}
 				instSize += size
 			}
->>>>>>> 4a2015ef
-		}
-		size, err := copyToTarAndDigest(out, &md5buf, file.Source, file.Destination)
-		if err != nil {
-			return md5buf, 0, err
-		}
-		instSize += size
+		}
 	}
 	return md5buf, instSize, nil
 }
